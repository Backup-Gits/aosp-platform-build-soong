// Copyright 2019 Google Inc. All rights reserved.
//
// Licensed under the Apache License, Version 2.0 (the "License");
// you may not use this file except in compliance with the License.
// You may obtain a copy of the License at
//
//     http://www.apache.org/licenses/LICENSE-2.0
//
// Unless required by applicable law or agreed to in writing, software
// distributed under the License is distributed on an "AS IS" BASIS,
// WITHOUT WARRANTIES OR CONDITIONS OF ANY KIND, either express or implied.
// See the License for the specific language governing permissions and
// limitations under the License.

package android

import (
	"fmt"
	"path/filepath"
	"reflect"
	"strings"
	"testing"

	"github.com/google/blueprint"

	"android/soong/shared"
)

func pathContext() PathContext {
	return PathContextForTesting(TestConfig("out", nil),
		map[string][]byte{
			"ld":      nil,
			"a.o":     nil,
			"b.o":     nil,
			"cp":      nil,
			"a":       nil,
			"b":       nil,
			"ls":      nil,
			"turbine": nil,
			"java":    nil,
			"javac":   nil,
		})
}

func ExampleRuleBuilder() {
	rule := NewRuleBuilder()

	ctx := pathContext()

	rule.Command().
		Tool(PathForSource(ctx, "ld")).
		Inputs(PathsForTesting("a.o", "b.o")).
		FlagWithOutput("-o ", PathForOutput(ctx, "linked"))
	rule.Command().Text("echo success")

	// To add the command to the build graph:
	// rule.Build(pctx, ctx, "link", "link")

	fmt.Printf("commands: %q\n", strings.Join(rule.Commands(), " && "))
	fmt.Printf("tools: %q\n", rule.Tools())
	fmt.Printf("inputs: %q\n", rule.Inputs())
	fmt.Printf("outputs: %q\n", rule.Outputs())

	// Output:
	// commands: "ld a.o b.o -o out/linked && echo success"
	// tools: ["ld"]
	// inputs: ["a.o" "b.o"]
	// outputs: ["out/linked"]
}

func ExampleRuleBuilder_Temporary() {
	rule := NewRuleBuilder()

	ctx := pathContext()

	rule.Command().
		Tool(PathForSource(ctx, "cp")).
		Input(PathForSource(ctx, "a")).
		Output(PathForOutput(ctx, "b"))
	rule.Command().
		Tool(PathForSource(ctx, "cp")).
		Input(PathForOutput(ctx, "b")).
		Output(PathForOutput(ctx, "c"))
	rule.Temporary(PathForOutput(ctx, "b"))

	fmt.Printf("commands: %q\n", strings.Join(rule.Commands(), " && "))
	fmt.Printf("tools: %q\n", rule.Tools())
	fmt.Printf("inputs: %q\n", rule.Inputs())
	fmt.Printf("outputs: %q\n", rule.Outputs())

	// Output:
	// commands: "cp a out/b && cp out/b out/c"
	// tools: ["cp"]
	// inputs: ["a"]
	// outputs: ["out/c"]
}

func ExampleRuleBuilder_DeleteTemporaryFiles() {
	rule := NewRuleBuilder()

	ctx := pathContext()

	rule.Command().
		Tool(PathForSource(ctx, "cp")).
		Input(PathForSource(ctx, "a")).
		Output(PathForOutput(ctx, "b"))
	rule.Command().
		Tool(PathForSource(ctx, "cp")).
		Input(PathForOutput(ctx, "b")).
		Output(PathForOutput(ctx, "c"))
	rule.Temporary(PathForOutput(ctx, "b"))
	rule.DeleteTemporaryFiles()

	fmt.Printf("commands: %q\n", strings.Join(rule.Commands(), " && "))
	fmt.Printf("tools: %q\n", rule.Tools())
	fmt.Printf("inputs: %q\n", rule.Inputs())
	fmt.Printf("outputs: %q\n", rule.Outputs())

	// Output:
	// commands: "cp a out/b && cp out/b out/c && rm -f out/b"
	// tools: ["cp"]
	// inputs: ["a"]
	// outputs: ["out/c"]
}

func ExampleRuleBuilder_Installs() {
	rule := NewRuleBuilder()

	ctx := pathContext()

	out := PathForOutput(ctx, "linked")

	rule.Command().
		Tool(PathForSource(ctx, "ld")).
		Inputs(PathsForTesting("a.o", "b.o")).
		FlagWithOutput("-o ", out)
	rule.Install(out, "/bin/linked")
	rule.Install(out, "/sbin/linked")

	fmt.Printf("rule.Installs().String() = %q\n", rule.Installs().String())

	// Output:
	// rule.Installs().String() = "out/linked:/bin/linked out/linked:/sbin/linked"
}

func ExampleRuleBuilderCommand() {
	rule := NewRuleBuilder()

	ctx := pathContext()

	// chained
	rule.Command().
		Tool(PathForSource(ctx, "ld")).
		Inputs(PathsForTesting("a.o", "b.o")).
		FlagWithOutput("-o ", PathForOutput(ctx, "linked"))

	// unchained
	cmd := rule.Command()
	cmd.Tool(PathForSource(ctx, "ld"))
	cmd.Inputs(PathsForTesting("a.o", "b.o"))
	cmd.FlagWithOutput("-o ", PathForOutput(ctx, "linked"))

	// mixed:
	cmd = rule.Command().Tool(PathForSource(ctx, "ld"))
	cmd.Inputs(PathsForTesting("a.o", "b.o"))
	cmd.FlagWithOutput("-o ", PathForOutput(ctx, "linked"))
}

func ExampleRuleBuilderCommand_Flag() {
	ctx := pathContext()
	fmt.Println(NewRuleBuilder().Command().
		Tool(PathForSource(ctx, "ls")).Flag("-l"))
	// Output:
	// ls -l
}

func ExampleRuleBuilderCommand_Flags() {
	ctx := pathContext()
	fmt.Println(NewRuleBuilder().Command().
		Tool(PathForSource(ctx, "ls")).Flags([]string{"-l", "-a"}))
	// Output:
	// ls -l -a
}

func ExampleRuleBuilderCommand_FlagWithArg() {
	ctx := pathContext()
	fmt.Println(NewRuleBuilder().Command().
		Tool(PathForSource(ctx, "ls")).
		FlagWithArg("--sort=", "time"))
	// Output:
	// ls --sort=time
}

func ExampleRuleBuilderCommand_FlagForEachArg() {
	ctx := pathContext()
	fmt.Println(NewRuleBuilder().Command().
		Tool(PathForSource(ctx, "ls")).
		FlagForEachArg("--sort=", []string{"time", "size"}))
	// Output:
	// ls --sort=time --sort=size
}

func ExampleRuleBuilderCommand_FlagForEachInput() {
	ctx := pathContext()
	fmt.Println(NewRuleBuilder().Command().
		Tool(PathForSource(ctx, "turbine")).
		FlagForEachInput("--classpath ", PathsForTesting("a.jar", "b.jar")))
	// Output:
	// turbine --classpath a.jar --classpath b.jar
}

func ExampleRuleBuilderCommand_FlagWithInputList() {
	ctx := pathContext()
	fmt.Println(NewRuleBuilder().Command().
		Tool(PathForSource(ctx, "java")).
		FlagWithInputList("-classpath=", PathsForTesting("a.jar", "b.jar"), ":"))
	// Output:
	// java -classpath=a.jar:b.jar
}

func ExampleRuleBuilderCommand_FlagWithInput() {
	ctx := pathContext()
	fmt.Println(NewRuleBuilder().Command().
		Tool(PathForSource(ctx, "java")).
		FlagWithInput("-classpath=", PathForSource(ctx, "a")))
	// Output:
	// java -classpath=a
}

func ExampleRuleBuilderCommand_FlagWithList() {
	ctx := pathContext()
	fmt.Println(NewRuleBuilder().Command().
		Tool(PathForSource(ctx, "ls")).
		FlagWithList("--sort=", []string{"time", "size"}, ","))
	// Output:
	// ls --sort=time,size
}

<<<<<<< HEAD
func ExampleRuleBuilderCommand_FlagWithRspFileInputList() {
	ctx := pathContext()
	fmt.Println(NewRuleBuilder().Command().
		Tool(PathForSource(ctx, "javac")).
		FlagWithRspFileInputList("@", PathsForTesting("a.java", "b.java")).
		NinjaEscapedString())
	// Output:
	// javac @$out.rsp
}

func ExampleRuleBuilderCommand_String() {
	fmt.Println(NewRuleBuilder().Command().
		Text("FOO=foo").
		Text("echo $FOO").
		String())
	// Output:
	// FOO=foo echo $FOO
}

func ExampleRuleBuilderCommand_NinjaEscapedString() {
	fmt.Println(NewRuleBuilder().Command().
		Text("FOO=foo").
		Text("echo $FOO").
		NinjaEscapedString())
	// Output:
	// FOO=foo echo $$FOO
}

=======
>>>>>>> 8ee870a5
func TestRuleBuilder(t *testing.T) {
	fs := map[string][]byte{
		"dep_fixer": nil,
		"input":     nil,
		"Implicit":  nil,
		"Input":     nil,
		"Tool":      nil,
		"input2":    nil,
		"tool2":     nil,
		"input3":    nil,
	}

	ctx := PathContextForTesting(TestConfig("out", nil), fs)

	addCommands := func(rule *RuleBuilder) {
		cmd := rule.Command().
			DepFile(PathForOutput(ctx, "DepFile")).
			Flag("Flag").
			FlagWithArg("FlagWithArg=", "arg").
			FlagWithDepFile("FlagWithDepFile=", PathForOutput(ctx, "depfile")).
			FlagWithInput("FlagWithInput=", PathForSource(ctx, "input")).
			FlagWithOutput("FlagWithOutput=", PathForOutput(ctx, "output")).
			Implicit(PathForSource(ctx, "Implicit")).
			ImplicitDepFile(PathForOutput(ctx, "ImplicitDepFile")).
			ImplicitOutput(PathForOutput(ctx, "ImplicitOutput")).
			Input(PathForSource(ctx, "Input")).
			Output(PathForOutput(ctx, "Output")).
			Text("Text").
			Tool(PathForSource(ctx, "Tool"))

		rule.Command().
			Text("command2").
			DepFile(PathForOutput(ctx, "depfile2")).
			Input(PathForSource(ctx, "input2")).
			Output(PathForOutput(ctx, "output2")).
			Tool(PathForSource(ctx, "tool2"))

		// Test updates to the first command after the second command has been started
		cmd.Text("after command2")
		// Test updating a command when the previous update did not replace the cmd variable
		cmd.Text("old cmd")

		// Test a command that uses the output of a previous command as an input
		rule.Command().
			Text("command3").
			Input(PathForSource(ctx, "input3")).
			Input(PathForOutput(ctx, "output2")).
			Output(PathForOutput(ctx, "output3"))
	}

	wantInputs := PathsForSource(ctx, []string{"Implicit", "Input", "input", "input2", "input3"})
	wantOutputs := PathsForOutput(ctx, []string{"ImplicitOutput", "Output", "output", "output2", "output3"})
	wantDepFiles := PathsForOutput(ctx, []string{"DepFile", "depfile", "ImplicitDepFile", "depfile2"})
	wantTools := PathsForSource(ctx, []string{"Tool", "tool2"})

	t.Run("normal", func(t *testing.T) {
		rule := NewRuleBuilder()
		addCommands(rule)

		wantCommands := []string{
			"out/DepFile Flag FlagWithArg=arg FlagWithDepFile=out/depfile FlagWithInput=input FlagWithOutput=out/output Input out/Output Text Tool after command2 old cmd",
			"command2 out/depfile2 input2 out/output2 tool2",
			"command3 input3 out/output2 out/output3",
		}

		wantDepMergerCommand := "out/host/" + ctx.Config().PrebuiltOS() + "/bin/dep_fixer out/DepFile out/depfile out/ImplicitDepFile out/depfile2"

		if g, w := rule.Commands(), wantCommands; !reflect.DeepEqual(g, w) {
			t.Errorf("\nwant rule.Commands() = %#v\n                   got %#v", w, g)
		}

		if g, w := rule.Inputs(), wantInputs; !reflect.DeepEqual(w, g) {
			t.Errorf("\nwant rule.Inputs() = %#v\n                 got %#v", w, g)
		}
		if g, w := rule.Outputs(), wantOutputs; !reflect.DeepEqual(w, g) {
			t.Errorf("\nwant rule.Outputs() = %#v\n                  got %#v", w, g)
		}
		if g, w := rule.DepFiles(), wantDepFiles; !reflect.DeepEqual(w, g) {
			t.Errorf("\nwant rule.DepFiles() = %#v\n                  got %#v", w, g)
		}
		if g, w := rule.Tools(), wantTools; !reflect.DeepEqual(w, g) {
			t.Errorf("\nwant rule.Tools() = %#v\n                got %#v", w, g)
		}

		if g, w := rule.depFileMergerCmd(ctx, rule.DepFiles()).String(), wantDepMergerCommand; g != w {
			t.Errorf("\nwant rule.depFileMergerCmd() = %#v\n                   got %#v", w, g)
		}
	})

	t.Run("sbox", func(t *testing.T) {
		rule := NewRuleBuilder().Sbox(PathForOutput(ctx))
		addCommands(rule)

		wantCommands := []string{
			"__SBOX_OUT_DIR__/DepFile Flag FlagWithArg=arg FlagWithDepFile=__SBOX_OUT_DIR__/depfile FlagWithInput=input FlagWithOutput=__SBOX_OUT_DIR__/output Input __SBOX_OUT_DIR__/Output Text Tool after command2 old cmd",
			"command2 __SBOX_OUT_DIR__/depfile2 input2 __SBOX_OUT_DIR__/output2 tool2",
			"command3 input3 __SBOX_OUT_DIR__/output2 __SBOX_OUT_DIR__/output3",
		}

		wantDepMergerCommand := "out/host/" + ctx.Config().PrebuiltOS() + "/bin/dep_fixer __SBOX_OUT_DIR__/DepFile __SBOX_OUT_DIR__/depfile __SBOX_OUT_DIR__/ImplicitDepFile __SBOX_OUT_DIR__/depfile2"

		if g, w := rule.Commands(), wantCommands; !reflect.DeepEqual(g, w) {
			t.Errorf("\nwant rule.Commands() = %#v\n                   got %#v", w, g)
		}

		if g, w := rule.Inputs(), wantInputs; !reflect.DeepEqual(w, g) {
			t.Errorf("\nwant rule.Inputs() = %#v\n                 got %#v", w, g)
		}
		if g, w := rule.Outputs(), wantOutputs; !reflect.DeepEqual(w, g) {
			t.Errorf("\nwant rule.Outputs() = %#v\n                  got %#v", w, g)
		}
		if g, w := rule.DepFiles(), wantDepFiles; !reflect.DeepEqual(w, g) {
			t.Errorf("\nwant rule.DepFiles() = %#v\n                  got %#v", w, g)
		}
		if g, w := rule.Tools(), wantTools; !reflect.DeepEqual(w, g) {
			t.Errorf("\nwant rule.Tools() = %#v\n                got %#v", w, g)
		}

		if g, w := rule.depFileMergerCmd(ctx, rule.DepFiles()).String(), wantDepMergerCommand; g != w {
			t.Errorf("\nwant rule.depFileMergerCmd() = %#v\n                   got %#v", w, g)
		}
	})
}

func testRuleBuilderFactory() Module {
	module := &testRuleBuilderModule{}
	module.AddProperties(&module.properties)
	InitAndroidModule(module)
	return module
}

type testRuleBuilderModule struct {
	ModuleBase
	properties struct {
		Src string

		Restat bool
		Sbox   bool
	}
}

func (t *testRuleBuilderModule) GenerateAndroidBuildActions(ctx ModuleContext) {
	in := PathForSource(ctx, t.properties.Src)
	out := PathForModuleOut(ctx, ctx.ModuleName())
	outDep := PathForModuleOut(ctx, ctx.ModuleName()+".d")
	outDir := PathForModuleOut(ctx)

	testRuleBuilder_Build(ctx, in, out, outDep, outDir, t.properties.Restat, t.properties.Sbox)
}

type testRuleBuilderSingleton struct{}

func testRuleBuilderSingletonFactory() Singleton {
	return &testRuleBuilderSingleton{}
}

func (t *testRuleBuilderSingleton) GenerateBuildActions(ctx SingletonContext) {
	in := PathForSource(ctx, "bar")
	out := PathForOutput(ctx, "baz")
	outDep := PathForOutput(ctx, "baz.d")
	outDir := PathForOutput(ctx)
	testRuleBuilder_Build(ctx, in, out, outDep, outDir, true, false)
}

func testRuleBuilder_Build(ctx BuilderContext, in Path, out, outDep, outDir WritablePath, restat, sbox bool) {
	rule := NewRuleBuilder()

	if sbox {
		rule.Sbox(outDir)
	}

	rule.Command().Tool(PathForSource(ctx, "cp")).Input(in).Output(out).ImplicitDepFile(outDep)

	if restat {
		rule.Restat()
	}

	rule.Build(pctx, ctx, "rule", "desc")
}

func TestRuleBuilder_Build(t *testing.T) {
	bp := `
		rule_builder_test {
			name: "foo",
			src: "bar",
			restat: true,
		}
		rule_builder_test {
			name: "foo_sbox",
			src: "bar",
			sbox: true,
		}
	`

	config := TestConfig(buildDir, nil)
	ctx := NewTestContext()
	ctx.MockFileSystem(map[string][]byte{
		"Android.bp": []byte(bp),
		"bar":        nil,
		"cp":         nil,
	})
	ctx.RegisterModuleType("rule_builder_test", ModuleFactoryAdaptor(testRuleBuilderFactory))
	ctx.RegisterSingletonType("rule_builder_test", SingletonFactoryAdaptor(testRuleBuilderSingletonFactory))
	ctx.Register()

	_, errs := ctx.ParseFileList(".", []string{"Android.bp"})
	FailIfErrored(t, errs)
	_, errs = ctx.PrepareBuildActions(config)
	FailIfErrored(t, errs)

	check := func(t *testing.T, params TestingBuildParams, wantCommand, wantOutput, wantDepfile string, wantRestat bool, extraCmdDeps []string) {
		t.Helper()
		if params.RuleParams.Command != wantCommand {
			t.Errorf("\nwant RuleParams.Command = %q\n                      got %q", wantCommand, params.RuleParams.Command)
		}

		wantDeps := append([]string{"cp"}, extraCmdDeps...)
		if !reflect.DeepEqual(params.RuleParams.CommandDeps, wantDeps) {
			t.Errorf("\nwant RuleParams.CommandDeps = %q\n                          got %q", wantDeps, params.RuleParams.CommandDeps)
		}

		if params.RuleParams.Restat != wantRestat {
			t.Errorf("want RuleParams.Restat = %v, got %v", wantRestat, params.RuleParams.Restat)
		}

		if len(params.Implicits) != 1 || params.Implicits[0].String() != "bar" {
			t.Errorf("want Implicits = [%q], got %q", "bar", params.Implicits.Strings())
		}

		if params.Output.String() != wantOutput {
			t.Errorf("want Output = %q, got %q", wantOutput, params.Output)
		}

		if len(params.ImplicitOutputs) != 0 {
			t.Errorf("want ImplicitOutputs = [], got %q", params.ImplicitOutputs.Strings())
		}

		if params.Depfile.String() != wantDepfile {
			t.Errorf("want Depfile = %q, got %q", wantDepfile, params.Depfile)
		}

		if params.Deps != blueprint.DepsGCC {
			t.Errorf("want Deps = %q, got %q", blueprint.DepsGCC, params.Deps)
		}
	}

	t.Run("module", func(t *testing.T) {
		outFile := filepath.Join(buildDir, ".intermediates", "foo", "foo")
		check(t, ctx.ModuleForTests("foo", "").Rule("rule"),
			"cp bar "+outFile,
			outFile, outFile+".d", true, nil)
	})
	t.Run("sbox", func(t *testing.T) {
		outDir := filepath.Join(buildDir, ".intermediates", "foo_sbox")
		outFile := filepath.Join(outDir, "foo_sbox")
		depFile := filepath.Join(outDir, "foo_sbox.d")
		sbox := filepath.Join(buildDir, "host", config.PrebuiltOS(), "bin/sbox")
		sandboxPath := shared.TempDirForOutDir(buildDir)

		cmd := sbox + ` -c 'cp bar __SBOX_OUT_DIR__/foo_sbox' --sandbox-path ` + sandboxPath + " --output-root " + outDir + " --depfile-out " + depFile + " __SBOX_OUT_DIR__/foo_sbox"

		check(t, ctx.ModuleForTests("foo_sbox", "").Rule("rule"),
			cmd, outFile, depFile, false, []string{sbox})
	})
	t.Run("singleton", func(t *testing.T) {
		outFile := filepath.Join(buildDir, "baz")
		check(t, ctx.SingletonForTests("rule_builder_test").Rule("rule"),
			"cp bar "+outFile, outFile, outFile+".d", true, nil)
	})
}

func Test_ninjaEscapeExceptForSpans(t *testing.T) {
	type args struct {
		s     string
		spans [][2]int
	}
	tests := []struct {
		name string
		args args
		want string
	}{
		{
			name: "empty",
			args: args{
				s: "",
			},
			want: "",
		},
		{
			name: "unescape none",
			args: args{
				s: "$abc",
			},
			want: "$$abc",
		},
		{
			name: "unescape all",
			args: args{
				s:     "$abc",
				spans: [][2]int{{0, 4}},
			},
			want: "$abc",
		},
		{
			name: "unescape first",
			args: args{
				s:     "$abc$",
				spans: [][2]int{{0, 1}},
			},
			want: "$abc$$",
		},
		{
			name: "unescape last",
			args: args{
				s:     "$abc$",
				spans: [][2]int{{4, 5}},
			},
			want: "$$abc$",
		},
		{
			name: "unescape middle",
			args: args{
				s:     "$a$b$c$",
				spans: [][2]int{{2, 5}},
			},
			want: "$$a$b$c$$",
		},
		{
			name: "unescape multiple",
			args: args{
				s:     "$a$b$c$",
				spans: [][2]int{{2, 3}, {4, 5}},
			},
			want: "$$a$b$c$$",
		},
	}
	for _, tt := range tests {
		t.Run(tt.name, func(t *testing.T) {
			if got := ninjaEscapeExceptForSpans(tt.args.s, tt.args.spans); got != tt.want {
				t.Errorf("ninjaEscapeExceptForSpans() = %v, want %v", got, tt.want)
			}
		})
	}
}<|MERGE_RESOLUTION|>--- conflicted
+++ resolved
@@ -16,6 +16,8 @@
 
 import (
 	"fmt"
+	"io/ioutil"
+	"os"
 	"path/filepath"
 	"reflect"
 	"strings"
@@ -38,7 +40,6 @@
 			"ls":      nil,
 			"turbine": nil,
 			"java":    nil,
-			"javac":   nil,
 		})
 }
 
@@ -236,37 +237,6 @@
 	// ls --sort=time,size
 }
 
-<<<<<<< HEAD
-func ExampleRuleBuilderCommand_FlagWithRspFileInputList() {
-	ctx := pathContext()
-	fmt.Println(NewRuleBuilder().Command().
-		Tool(PathForSource(ctx, "javac")).
-		FlagWithRspFileInputList("@", PathsForTesting("a.java", "b.java")).
-		NinjaEscapedString())
-	// Output:
-	// javac @$out.rsp
-}
-
-func ExampleRuleBuilderCommand_String() {
-	fmt.Println(NewRuleBuilder().Command().
-		Text("FOO=foo").
-		Text("echo $FOO").
-		String())
-	// Output:
-	// FOO=foo echo $FOO
-}
-
-func ExampleRuleBuilderCommand_NinjaEscapedString() {
-	fmt.Println(NewRuleBuilder().Command().
-		Text("FOO=foo").
-		Text("echo $FOO").
-		NinjaEscapedString())
-	// Output:
-	// FOO=foo echo $$FOO
-}
-
-=======
->>>>>>> 8ee870a5
 func TestRuleBuilder(t *testing.T) {
 	fs := map[string][]byte{
 		"dep_fixer": nil,
@@ -448,6 +418,12 @@
 }
 
 func TestRuleBuilder_Build(t *testing.T) {
+	buildDir, err := ioutil.TempDir("", "soong_test_rule_builder")
+	if err != nil {
+		t.Fatal(err)
+	}
+	defer os.RemoveAll(buildDir)
+
 	bp := `
 		rule_builder_test {
 			name: "foo",
@@ -536,78 +512,4 @@
 		check(t, ctx.SingletonForTests("rule_builder_test").Rule("rule"),
 			"cp bar "+outFile, outFile, outFile+".d", true, nil)
 	})
-}
-
-func Test_ninjaEscapeExceptForSpans(t *testing.T) {
-	type args struct {
-		s     string
-		spans [][2]int
-	}
-	tests := []struct {
-		name string
-		args args
-		want string
-	}{
-		{
-			name: "empty",
-			args: args{
-				s: "",
-			},
-			want: "",
-		},
-		{
-			name: "unescape none",
-			args: args{
-				s: "$abc",
-			},
-			want: "$$abc",
-		},
-		{
-			name: "unescape all",
-			args: args{
-				s:     "$abc",
-				spans: [][2]int{{0, 4}},
-			},
-			want: "$abc",
-		},
-		{
-			name: "unescape first",
-			args: args{
-				s:     "$abc$",
-				spans: [][2]int{{0, 1}},
-			},
-			want: "$abc$$",
-		},
-		{
-			name: "unescape last",
-			args: args{
-				s:     "$abc$",
-				spans: [][2]int{{4, 5}},
-			},
-			want: "$$abc$",
-		},
-		{
-			name: "unescape middle",
-			args: args{
-				s:     "$a$b$c$",
-				spans: [][2]int{{2, 5}},
-			},
-			want: "$$a$b$c$$",
-		},
-		{
-			name: "unescape multiple",
-			args: args{
-				s:     "$a$b$c$",
-				spans: [][2]int{{2, 3}, {4, 5}},
-			},
-			want: "$$a$b$c$$",
-		},
-	}
-	for _, tt := range tests {
-		t.Run(tt.name, func(t *testing.T) {
-			if got := ninjaEscapeExceptForSpans(tt.args.s, tt.args.spans); got != tt.want {
-				t.Errorf("ninjaEscapeExceptForSpans() = %v, want %v", got, tt.want)
-			}
-		})
-	}
 }