// Copyright 2017 Google Inc. All rights reserved.
//
// Licensed under the Apache License, Version 2.0 (the "License");
// you may not use this file except in compliance with the License.
// You may obtain a copy of the License at
//
//     http://www.apache.org/licenses/LICENSE-2.0
//
// Unless required by applicable law or agreed to in writing, software
// distributed under the License is distributed on an "AS IS" BASIS,
// WITHOUT WARRANTIES OR CONDITIONS OF ANY KIND, either express or implied.
// See the License for the specific language governing permissions and
// limitations under the License.

package cc

import (
<<<<<<< HEAD
=======
	"sort"
>>>>>>> d33d97df
	"strings"
	"sync"

	"android/soong/android"
)

type VndkProperties struct {
	Vndk struct {
		// declared as a VNDK or VNDK-SP module. The vendor variant
		// will be installed in /system instead of /vendor partition.
		//
		// `vendor_available: true` must set to together for VNDK
		// modules.
		Enabled *bool

		// declared as a VNDK-SP module, which is a subset of VNDK.
		//
		// `vndk: { enabled: true }` must set together.
		//
		// All these modules are allowed to link to VNDK-SP or LL-NDK
		// modules only. Other dependency will cause link-type errors.
		//
		// If `support_system_process` is not set or set to false,
		// the module is VNDK-core and can link to other VNDK-core,
		// VNDK-SP or LL-NDK modules only.
		Support_system_process *bool
	}
}

type vndkdep struct {
	Properties VndkProperties
}

func (vndk *vndkdep) props() []interface{} {
	return []interface{}{&vndk.Properties}
}

func (vndk *vndkdep) begin(ctx BaseModuleContext) {}

func (vndk *vndkdep) deps(ctx BaseModuleContext, deps Deps) Deps {
	return deps
}

func (vndk *vndkdep) isVndk() bool {
	return Bool(vndk.Properties.Vndk.Enabled)
}

func (vndk *vndkdep) isVndkSp() bool {
	return Bool(vndk.Properties.Vndk.Support_system_process)
}

func (vndk *vndkdep) typeName() string {
	if !vndk.isVndk() {
		return "native:vendor"
	}
	if !vndk.isVndkSp() {
		return "native:vendor:vndk"
	}
	return "native:vendor:vndksp"
}

func (vndk *vndkdep) vndkCheckLinkType(ctx android.ModuleContext, to *Module) {
	if to.linker == nil {
		return
	}
	if lib, ok := to.linker.(*libraryDecorator); !ok || !lib.shared() {
		// Check only shared libraries.
		// Other (static and LL-NDK) libraries are allowed to link.
		return
	}
	if !to.Properties.UseVndk {
		ctx.ModuleErrorf("(%s) should not link to %q which is not a vendor-available library",
			vndk.typeName(), to.Name())
		return
	}
	if to.vndkdep == nil {
		return
	}
	if (vndk.isVndk() && !to.vndkdep.isVndk()) || (vndk.isVndkSp() && !to.vndkdep.isVndkSp()) {
		ctx.ModuleErrorf("(%s) should not link to %q(%s)",
			vndk.typeName(), to.Name(), to.vndkdep.typeName())
		return
	}
}

var (
	vndkCoreLibraries []string
	vndkSpLibraries   []string
	llndkLibraries    []string
	vndkLibrariesLock sync.Mutex
)

// gather list of vndk-core, vndk-sp, and ll-ndk libs
func vndkMutator(mctx android.BottomUpMutatorContext) {
	if m, ok := mctx.Module().(*Module); ok {
		if _, ok := m.linker.(*llndkStubDecorator); ok {
			vndkLibrariesLock.Lock()
			defer vndkLibrariesLock.Unlock()
			name := strings.TrimSuffix(m.Name(), llndkLibrarySuffix)
			if !inList(name, llndkLibraries) {
				llndkLibraries = append(llndkLibraries, name)
<<<<<<< HEAD
=======
				sort.Strings(llndkLibraries)
>>>>>>> d33d97df
			}
		} else if lib, ok := m.linker.(*libraryDecorator); ok && lib.shared() {
			if m.vndkdep.isVndk() {
				vndkLibrariesLock.Lock()
				defer vndkLibrariesLock.Unlock()
				if m.vndkdep.isVndkSp() {
					if !inList(m.Name(), vndkSpLibraries) {
						vndkSpLibraries = append(vndkSpLibraries, m.Name())
<<<<<<< HEAD
=======
						sort.Strings(vndkSpLibraries)
>>>>>>> d33d97df
					}
				} else {
					if !inList(m.Name(), vndkCoreLibraries) {
						vndkCoreLibraries = append(vndkCoreLibraries, m.Name())
<<<<<<< HEAD
=======
						sort.Strings(vndkCoreLibraries)
>>>>>>> d33d97df
					}
				}
			}
		}
	}
}<|MERGE_RESOLUTION|>--- conflicted
+++ resolved
@@ -15,10 +15,7 @@
 package cc
 
 import (
-<<<<<<< HEAD
-=======
 	"sort"
->>>>>>> d33d97df
 	"strings"
 	"sync"
 
@@ -120,10 +117,7 @@
 			name := strings.TrimSuffix(m.Name(), llndkLibrarySuffix)
 			if !inList(name, llndkLibraries) {
 				llndkLibraries = append(llndkLibraries, name)
-<<<<<<< HEAD
-=======
 				sort.Strings(llndkLibraries)
->>>>>>> d33d97df
 			}
 		} else if lib, ok := m.linker.(*libraryDecorator); ok && lib.shared() {
 			if m.vndkdep.isVndk() {
@@ -132,18 +126,12 @@
 				if m.vndkdep.isVndkSp() {
 					if !inList(m.Name(), vndkSpLibraries) {
 						vndkSpLibraries = append(vndkSpLibraries, m.Name())
-<<<<<<< HEAD
-=======
 						sort.Strings(vndkSpLibraries)
->>>>>>> d33d97df
 					}
 				} else {
 					if !inList(m.Name(), vndkCoreLibraries) {
 						vndkCoreLibraries = append(vndkCoreLibraries, m.Name())
-<<<<<<< HEAD
-=======
 						sort.Strings(vndkCoreLibraries)
->>>>>>> d33d97df
 					}
 				}
 			}
