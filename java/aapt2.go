--- conflicted
+++ resolved
@@ -55,18 +55,12 @@
 
 var aapt2CompileRule = pctx.AndroidStaticRule("aapt2Compile",
 	blueprint.RuleParams{
-		Command:     `${config.Aapt2Cmd} compile -o $outDir $cFlags $in`,
+		Command:     `${config.Aapt2Cmd} compile -o $outDir $cFlags --legacy $in`,
 		CommandDeps: []string{"${config.Aapt2Cmd}"},
 	},
 	"outDir", "cFlags")
 
-<<<<<<< HEAD
-func aapt2Compile(ctx android.ModuleContext, dir android.Path, paths android.Paths,
-	flags []string) android.WritablePaths {
-
-=======
 func aapt2Compile(ctx android.ModuleContext, dir android.Path, paths android.Paths) android.WritablePaths {
->>>>>>> 8ee870a5
 	shards := android.ShardPaths(paths, AAPT2_SHARD_SIZE)
 
 	ret := make(android.WritablePaths, 0, len(paths))
@@ -87,7 +81,9 @@
 			Outputs:     outPaths,
 			Args: map[string]string{
 				"outDir": android.PathForModuleOut(ctx, "aapt2", dir.String()).String(),
-				"cFlags": strings.Join(flags, " "),
+				// Always set --pseudo-localize, it will be stripped out later for release
+				// builds that don't want it.
+				"cFlags": "--pseudo-localize",
 			},
 		})
 	}
@@ -98,31 +94,42 @@
 	return ret
 }
 
+func aapt2CompileDirs(ctx android.ModuleContext, flata android.WritablePath, dirs android.Paths, deps android.Paths) {
+	ctx.Build(pctx, android.BuildParams{
+		Rule:        aapt2CompileRule,
+		Description: "aapt2 compile dirs",
+		Implicits:   deps,
+		Output:      flata,
+		Args: map[string]string{
+			"outDir": flata.String(),
+			// Always set --pseudo-localize, it will be stripped out later for release
+			// builds that don't want it.
+			"cFlags": "--pseudo-localize " + android.JoinWithPrefix(dirs.Strings(), "--dir "),
+		},
+	})
+}
+
 var aapt2CompileZipRule = pctx.AndroidStaticRule("aapt2CompileZip",
 	blueprint.RuleParams{
-		Command: `${config.ZipSyncCmd} -d $resZipDir $zipSyncFlags $in && ` +
-			`${config.Aapt2Cmd} compile -o $out $cFlags --dir $resZipDir`,
+		Command: `${config.ZipSyncCmd} -d $resZipDir $in && ` +
+			`${config.Aapt2Cmd} compile -o $out $cFlags --legacy --dir $resZipDir`,
 		CommandDeps: []string{
 			"${config.Aapt2Cmd}",
 			"${config.ZipSyncCmd}",
 		},
-	}, "cFlags", "resZipDir", "zipSyncFlags")
-
-func aapt2CompileZip(ctx android.ModuleContext, flata android.WritablePath, zip android.Path, zipPrefix string,
-	flags []string) {
-
-	if zipPrefix != "" {
-		zipPrefix = "--zip-prefix " + zipPrefix
-	}
+	}, "cFlags", "resZipDir")
+
+func aapt2CompileZip(ctx android.ModuleContext, flata android.WritablePath, zip android.Path) {
 	ctx.Build(pctx, android.BuildParams{
 		Rule:        aapt2CompileZipRule,
 		Description: "aapt2 compile zip",
 		Input:       zip,
 		Output:      flata,
 		Args: map[string]string{
-			"cFlags":       strings.Join(flags, " "),
-			"resZipDir":    android.PathForModuleOut(ctx, "aapt2", "reszip", flata.Base()).String(),
-			"zipSyncFlags": zipPrefix,
+			// Always set --pseudo-localize, it will be stripped out later for release
+			// builds that don't want it.
+			"cFlags":    "--pseudo-localize",
+			"resZipDir": android.PathForModuleOut(ctx, "aapt2", "reszip", flata.Base()).String(),
 		},
 	})
 }
